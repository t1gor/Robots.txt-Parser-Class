--- conflicted
+++ resolved
@@ -577,22 +577,6 @@
 		 * Get Cache-Delay
 		 *
 		 * @param  string $userAgent - which robot to check for
-<<<<<<< HEAD
-		 * @return float
-		 */
-		public function getCacheDelay($userAgent = "*")
-		{
-			if(isset($userAgent)) $userAgent = mb_strtolower($userAgent);
-			if(isset($this->rules[$userAgent]) || $userAgent == "*") {
-				if(isset($this->rules[$userAgent][self::DIRECTIVE_CACHE_DELAY])){
-					return $this->rules[$userAgent][self::DIRECTIVE_CACHE_DELAY];
-				} else {
-					return 0;
-				}
-			} else {
-				return $this->getCacheDelay();
-			}
-=======
 		 * @return int|float
 		 */
 		public function getCacheDelay($userAgent = "*")
@@ -601,7 +585,6 @@
 			return isset($this->rules[$userAgent][self::DIRECTIVE_CACHE_DELAY])
 				? $this->rules[$userAgent][self::DIRECTIVE_CACHE_DELAY]
 				: 0;
->>>>>>> 82515824
 		}
 
 		/**
